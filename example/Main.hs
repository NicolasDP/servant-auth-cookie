{-# LANGUAGE RecordWildCards #-}

module Main (main) where
import AuthAPI (app, authSettings, mkFileKeySet, FileKSParams(..), mkFileKey)
import Prelude ()
import Prelude.Compat
import Crypto.Random (drgNew)
import Network.Wai.Handler.Warp (run)
import Servant.Server.Experimental.Auth.Cookie


main :: IO ()
main = do
  rs <- mkRandomSource drgNew 1000
<<<<<<< HEAD
  let fksp = FileKSParams
        { fkspKeySize = 16
        , fkspMaxKeys = 3
        , fkspPath = "./test-key-set"
        }

  k <- mkFileKeySet fksp

  run 8080 (app authSettings (mkFileKey fksp) rs k)
=======
  -- NOTE:
  -- Every time the application is executed, a new server key is
  -- created. This means, once you restart the app, already existing
  -- cookies will be invalidated.
  sk <- mkServerKey 16 Nothing
  run 8080 (app authSettings rs sk)
>>>>>>> 142b7812
<|MERGE_RESOLUTION|>--- conflicted
+++ resolved
@@ -12,7 +12,6 @@
 main :: IO ()
 main = do
   rs <- mkRandomSource drgNew 1000
-<<<<<<< HEAD
   let fksp = FileKSParams
         { fkspKeySize = 16
         , fkspMaxKeys = 3
@@ -21,12 +20,4 @@
 
   k <- mkFileKeySet fksp
 
-  run 8080 (app authSettings (mkFileKey fksp) rs k)
-=======
-  -- NOTE:
-  -- Every time the application is executed, a new server key is
-  -- created. This means, once you restart the app, already existing
-  -- cookies will be invalidated.
-  sk <- mkServerKey 16 Nothing
-  run 8080 (app authSettings rs sk)
->>>>>>> 142b7812
+  run 8080 (app authSettings (mkFileKey fksp) rs k)